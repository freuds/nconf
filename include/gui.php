<?php
##
## GUI settings
##

#
# History Tab in detail view
# How much entries listed
#
define("HISTORY_TAB_LIMIT",          "10");


#
# Admin only fields (DISABLED for ordinary users)
#
$ADMIN_ONLY = array ("host_is_collector", "nc_permission");


# Labels & text
define("SELECT_NAME_NAGIOSSERVER",  "Nagiosserver");
define("FRIENDLY_NAME_NAGIOSSERVER","monitored by");
define("FRIENDLY_NAME_IPADDRESS",   "address");
define("FRIENDLY_NAME_OS",          "OS");
define("FRIENDLY_NAME_DETAILS",     "details");
define("FRIENDLY_NAME_EDIT",        "edit");
define("FRIENDLY_NAME_DELETE",      "delete");
define("FRIENDLY_NAME_SERVICES",    "services");
define("FRIENDLY_NAME_CLONE",       "clone");
define("FRIENDLY_NAME_ACTIONS",     "[ actions ]");
define("FRIENDLY_NAME_HOSTGROUP",   "hostgroup");
define("OVERVIEW_DETAILS",          "details");



# what to display in an empty field of a select box
define("SELECT_EMPTY_FIELD",        "&nbsp;");

# Navigation: Name of standard user and admin part
define("TXT_MENU_BASIC",            "Basic Items");             # USER MENU
define("TXT_MENU_ADDITIONAL",       "Additional Items");        # ADMIN MENU



##
## ICONS
##

#
# OS icons
#
define("OS_LOGO_SIZE", "width=18 height=18");
define("FRIENDLY_NAME_OS_LOGO", "");    // Title above icons in overvuew



#
# overview icons
#

# generell icons
define("ICON_EDIT",                 '<img src="img/icon_edit_16.png" class="jQ_tooltip lighten" title="Modify">');
define("ICON_DELETE",               '<img src="img/icon_delete_16.gif" class="jQ_tooltip lighten" title="Delete">');
define("ICON_SERVICES",             '<img src="img/icon_service.gif" class="jQ_tooltip lighten" title="Show services">');
# other icons
define("ICON_HISTORY",              '<img src="img/icon_history.gif" class="jQ_tooltip lighten" title="Show history">');
define("ICON_CLONE",                '<img src="img/icon_clone_16.gif" class="jQ_tooltip lighten" title="Clone">');
<<<<<<< HEAD
define("ICON_PARENT_CHILD",         '<img src="img/icon_parent_child_16.png" class="jQ_tooltip lighten" title="Show host\'s parent / child view">');
=======
define("ICON_DEPENDENCY",           '<img src="img/icon_up.png" class="jQ_tooltip lighten" title="Show host parent / child view">');
>>>>>>> 868fcff4
define("ICON_SERVICE",              '<img src="img/icon_service.gif" class="lighten">');
define("ICON_SERVICES_DISABLED",    '<img src="img/icon_service_disabled.gif" class="jQ_tooltip lighten" title="one or more services disabled">');
define("ICON_SERVICE_DISABLED",     '<img src="img/icon_service_disabled.gif" class="jQ_tooltip lighten" title="service is disabled">');
define("ICON_SERVICE_ALERT",        '<img src="img/icon_service_alert.gif" class="jQ_tooltip lighten" title="service conflict">');

define("ICON_WARNING",              '<img width=24 height=24 src="img/icon_warning.png" alt="warn">');

define("ICON_LEFT",                 'img/icon_left.gif');

define("ICON_LEFT2",                'img/icon_left2.gif');

define("ICON_LEFT_FIRST",           'img/icon_left_first.gif');

define("ICON_RIGHT",                'img/icon_right.gif');

define("ICON_RIGHT2",               'img/icon_right2.gif');

define("ICON_RIGHT_LAST",           'img/icon_right_last.gif');

# Animated icons
define("ICON_LEFT_ANIMATED",        '<img src="'.ICON_LEFT.'" class="pointer lighten">');
define("ICON_LEFT_FIRST_ANIMATED",  '<img src="'.ICON_LEFT_FIRST.'" class="pointer lighten">');
define("ICON_RIGHT_ANIMATED",       '<img src="'.ICON_RIGHT.'" class="pointer lighten">');
define("ICON_RIGHT_LAST_ANIMATED",  '<img src="'.ICON_RIGHT_LAST.'" class="pointer lighten">');


# advanced tab submit icons
define("ADVANCED_ICON_CLONE",       'img/icon_clone_16.gif');
define("ADVANCED_ICON_MULTIMODIFY", 'img/icon_multi_modify.gif');
define("ADVANCED_ICON_DELETE",      'img/icon_delete_16.gif');
define("ADVANCED_ICON_SELECT",      'img/icon_check_box.gif');

# status icons
define("ICON_TRUE",             	'<img width=24 height=24 src="img/icon_true.png">');
define("ICON_FALSE",              	'<img width=24 height=24 src="img/icon_false.png">');
define("ICON_TRUE_SMALL",           '<img width=24 height=24 src="img/icon_true_16.png">');
define("ICON_FALSE_SMALL",          '<img width=16 height=16 src="img/icon_false_16.png">');
define("ICON_TRUE_RED",             '<img width=24 height=24 src="img/icon_true_red.png">');

# move icons
define("ICON_UP_BOX_BLUE",          '<img src="img/icon_up.png">');
define("ICON_DOWN_BOX_BLUE",        '<img src="img/icon_down.png">');

#
# overview list
#
# selectable quantity on overview
define('QUANTITY_SMALL',  '25');
define('QUANTITY_MEDIUM', '50');
define('QUANTITY_LARGE',  '100');


#
# show attribute icons
#

define("SHOW_ATTR_TEXT",            '<img src="img/icon_text.png" alt="text">');
define("SHOW_ATTR_PASSWORD",        '<img src="img/password.gif" alt="password">');
define("SHOW_ATTR_SELECT",          '<img width=24 height=24 src="img/icon_select.png" alt="select">');
define("SHOW_ATTR_ASSIGN_ONE",      '<img width=24 height=24 src="img/icon_assign_one.png" alt="assign one">');
define("SHOW_ATTR_ASSIGN_MANY",     '<img width=24 height=24 src="img/icon_assign_many.png" alt="assign may">');
define("SHOW_ATTR_ASSIGN_CUST_ORDER",		'<img width=24 height=24 src="img/icon_assign_cust_order.png" alt="assign cust order">');
define("SHOW_ATTR_NAMING_ATTR",     '<img width=24 height=24 src="img/icon_naming_attr.png" alt="naming attr">');
define("SHOW_ATTR_NAMING_ATTR_CONFLICT",    '<img width=24 height=24 src="img/icon_warning.png" alt="warn">');


# size of multi-select box
define("CSS_SELECT_MULTI",          "height:155px");


# Tree view
define("TREE_PLUS",         'img/tree_plus.gif');
define("TREE_PLUS_LAST",    'img/tree_plus_last.gif');
define("TREE_MINUS",        'img/tree_minus.gif');
define("TREE_MINUS_LAST",   'img/tree_minus_last.gif');
define("TREE_ITEM",         'img/tree_item.gif');
define("TREE_ITEM_LAST",    'img/tree_item_last.gif');
define("TREE_SPACE",        'img/tree_space.gif');
define("TREE_LINE",         'img/tree_line.gif');
define("TREE_FOLDER",       'img/tree_folder.gif');
define("TREE_PARENT",       'img/tree_parent.gif');
define("TREE_SERVICE",      'img/tree_service.gif');
define("TREE_INFO",         'img/tree_info.gif');
define("TREE_WARNING",      'img/icon_warning.png');

?><|MERGE_RESOLUTION|>--- conflicted
+++ resolved
@@ -64,11 +64,7 @@
 # other icons
 define("ICON_HISTORY",              '<img src="img/icon_history.gif" class="jQ_tooltip lighten" title="Show history">');
 define("ICON_CLONE",                '<img src="img/icon_clone_16.gif" class="jQ_tooltip lighten" title="Clone">');
-<<<<<<< HEAD
-define("ICON_PARENT_CHILD",         '<img src="img/icon_parent_child_16.png" class="jQ_tooltip lighten" title="Show host\'s parent / child view">');
-=======
-define("ICON_DEPENDENCY",           '<img src="img/icon_up.png" class="jQ_tooltip lighten" title="Show host parent / child view">');
->>>>>>> 868fcff4
+define("ICON_PARENT_CHILD",         '<img src="img/icon_parent_child_16.png" class="jQ_tooltip lighten" title="Show host parent / child view">');
 define("ICON_SERVICE",              '<img src="img/icon_service.gif" class="lighten">');
 define("ICON_SERVICES_DISABLED",    '<img src="img/icon_service_disabled.gif" class="jQ_tooltip lighten" title="one or more services disabled">');
 define("ICON_SERVICE_DISABLED",     '<img src="img/icon_service_disabled.gif" class="jQ_tooltip lighten" title="service is disabled">');
